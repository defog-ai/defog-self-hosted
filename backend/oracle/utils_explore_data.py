import os
from typing import Any, Dict, Optional
from matplotlib import pyplot as plt
import pandas as pd
import base64

from celery.utils.log import get_task_logger
from utils_logging import LOG_LEVEL
from generic_utils import format_sql, make_request, normalize_sql
from sqlalchemy import text
import seaborn as sns

DEFOG_BASE_URL = os.environ.get("DEFOG_BASE_URL", "https://api.defog.ai")
LOGGER = get_task_logger(__name__)
LOGGER.setLevel(LOG_LEVEL)

# explore module constants
TABLE_CSV = "table_csv"
IMAGE = "image"
ARTIFACT_TYPES = [TABLE_CSV, IMAGE]
SUPPORTED_CHART_TYPES = [
    "Bar Chart",
    "Table",
    "Line Chart",
    "Boxplot",
    "Heatmap",
    "Scatter Plot",
]


async def gen_sql(api_key: str, db_type: str, question: str, glossary: str) -> str:
    """
    Generate SQL for the given question and glossary, using the Defog API.
    """
    resp = await make_request(
        f"{DEFOG_BASE_URL}/generate_query_chat",
        data={
            "api_key": api_key,
            "dev": False,
            "db_type": db_type,
            "question": question,
            "glossary": glossary,
        },
    )
    # anything that returns a status code other than 200 will return None
    if resp:
        gen_sql = resp["sql"]
        gen_sql = normalize_sql(gen_sql)
        LOGGER.debug(f"Generated SQL: {format_sql(gen_sql)}")
        return gen_sql
    else:
        raise Exception(f"Error in making request to /generate_query_chat")


<<<<<<< HEAD
=======
async def execute_sql(
    db_type: str,
    db_creds: Dict,
    question: str,
    sql: str,
) -> Optional[pd.DataFrame]:
    """
    Asynchronously run the SQL query on the user's database using SQLAlchemy and return the results as a dataframe.
    """
    if not sql:
        raise Exception("No SQL generated to execute")

    if is_sorry(sql):
        raise Exception(f"Obtained Sorry SQL query for question {question}")

    if db_type == "postgres":
        connection_uri = f"postgresql+asyncpg://{db_creds['user']}:{db_creds['password']}@{db_creds['host']}:{db_creds['port']}/{db_creds['database']}"
        async_engine = create_async_engine(connection_uri)
    elif db_type == "sqlite":
        connection_uri = f"sqlite+aiosqlite:///{db_creds['database']}"
        async_engine = create_async_engine(connection_uri)
    elif db_type == "mysql":
        connection_uri = f"mysql+aiomysql://{db_creds['user']}:{db_creds['password']}@{db_creds['host']}:{db_creds['port']}/{db_creds['database']}"
        async_engine = create_async_engine(connection_uri)
    elif db_type == "sqlserver":
        connection_uri = f"mssql+aioodbc://{db_creds['user']}:{db_creds['password']}@{db_creds['host']}:{db_creds['port']}/{db_creds['database']}?driver=ODBC+Driver+18+for+SQL+Server&TrustServerCertificate=yes"
        async_engine = create_async_engine(connection_uri)
    else:
        raise Exception(f"Unsupported db_type for executing query: {db_type}. Must be one of 'postgres', 'sqlite', 'mysql', 'sqlserver'")
    LOGGER.debug(f"db_type: {db_type}, connection_uri: {connection_uri}")
    async with async_engine.connect() as conn:
        result = await conn.execute(text(sql))
        data = result.all()
        colnames = list(result.keys())
        LOGGER.info(
            f"Query successfully executed. Col names: {colnames}, Data (first 3 rows): {data[:2]}\nSQL: {sql}"
        )    
    
    await async_engine.dispose()

    df = pd.DataFrame(data, columns=colnames)
    return df


>>>>>>> 0aabd5a2
async def retry_sql_gen(
    api_key: str, question: str, sql: str, error: str, db_type: str
) -> Optional[str]:
    """
    Fix the error that occurred while generating SQL / executing the query.
    Returns the fixed sql query if successful, else None.
    """
    json_data = {
        "api_key": api_key,
        "question": question,
        "previous_query": sql,
        "error": error,
        "db_type": db_type,
    }
    response = await make_request(
        f"{DEFOG_BASE_URL}/retry_query_after_error",
        data=json_data,
    )
    if response:
        new_query = response["new_query"]
        return new_query
    else:
        raise Exception(f"Error in making request to /retry_query_after_error")


async def get_chart_fn(
    api_key: str, question: str, data: pd.DataFrame
) -> Optional[Dict]:
    """
    Get the most suitable chart function and arguments for the given data.
    """
    # the statistic names (e.g. count, mean, etc) are in the index after calling
    # `describe` so we need to keep it when exporting to csv
    non_numeric_columns = data.select_dtypes(include="object").columns
    numeric_columns = data.select_dtypes(exclude="object").columns
    if not numeric_columns.empty:
        numeric_columns_summary = (
            data[numeric_columns].describe().to_csv(index=True, float_format="%.2f")
        )
    else:
        numeric_columns_summary = ""
    if not non_numeric_columns.empty:
        qualitative_columns_summary = (
            data[non_numeric_columns].describe(include="object").to_csv(index=True)
        )
    else:
        qualitative_columns_summary = ""
    json_data = {
        "api_key": api_key,
        "question": question,
        "numeric_columns_summary": numeric_columns_summary,
        "qualitative_columns_summary": qualitative_columns_summary,
    }
    resp = await make_request(f"{DEFOG_BASE_URL}/get_sns_chart", data=json_data)
    if "name" not in resp or "arguments" not in resp:
        LOGGER.error(f"Error occurred in getting sns chart: {resp}")
        return None
    return resp


def run_chart_fn(
    chart_fn_params: Dict[str, Any], data: pd.DataFrame, chart_path: str, figsize=(5, 3)
):
    """
    Run the sns plotting function on the data and save the chart to the given path.

    Parameters:
    - chart_fn_params (Dict): Parameters for the chart function, including the
      function name and arguments.
    - data (pd.DataFrame): The data to plot.
    - chart_path (str): The file path to save the chart.
    """
    if not chart_fn_params:
        raise Exception("No chart function provided")
    chart_fn = chart_fn_params["name"]
    kwargs = chart_fn_params.get("arguments", {})
    # replace "" in value with None
    for key, value in kwargs.items():
        if value == "":
            kwargs[key] = None

    plt.figure(figsize=figsize)  # Initialize a new figure

    # Run the sns plotting function on the data
    if chart_fn == "relplot":
        sns.relplot(data, **kwargs)
    elif chart_fn == "displot":
        sns.displot(data, **kwargs)
    elif chart_fn == "catplot":
        sns.catplot(data, **kwargs)

    # Save the figure to the specified path
    plt.savefig(chart_path)
    plt.close()  # Close the figure to free memory
\


async def gen_data_analysis(
    api_key: str,
    user_question: str,
    generated_qn: str,
    sql: str,
    data_df: pd.DataFrame,
    chart_path: str,
) -> Dict[str, str]:
    """
    Given the user question, generated question and fetched data and chart,
    this will generate a title and summary of the key insights.
    Returns a dictionary with the title and summary.
    """
    sampled = False
    if len(data_df) > 50 and not chart_path:
        data_df = data_df.sample(50)
        sampled = True

    # convert data df to csv
    data_csv = data_df.to_csv(float_format="%.3f", header=True, index=False)

    # convert chart to base64
    if chart_path:
        with open(chart_path, "rb") as image_file:
            base64_image = base64.b64encode(image_file.read()).decode("utf-8")
    else:
        base64_image = None

    # generate data analysis
    json_data = {
        "api_key": api_key,
        "user_question": user_question,
        "generated_qn": generated_qn,
        "sql": sql,
        "data_csv": data_csv,
        "chart": base64_image,
        "sampled": sampled,
    }
    resp = await make_request(
        f"{DEFOG_BASE_URL}/oracle/gen_explorer_data_analysis", data=json_data
    )
    if resp:
        return resp
    else:
        raise Exception(f"Error in making request to /oracle/gen_explorer_data_analysis")<|MERGE_RESOLUTION|>--- conflicted
+++ resolved
@@ -52,8 +52,6 @@
         raise Exception(f"Error in making request to /generate_query_chat")
 
 
-<<<<<<< HEAD
-=======
 async def execute_sql(
     db_type: str,
     db_creds: Dict,
@@ -98,7 +96,6 @@
     return df
 
 
->>>>>>> 0aabd5a2
 async def retry_sql_gen(
     api_key: str, question: str, sql: str, error: str, db_type: str
 ) -> Optional[str]:
