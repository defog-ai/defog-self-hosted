--- conflicted
+++ resolved
@@ -128,10 +128,6 @@
                 body=body, modelId=model_id, accept=accept, contentType=contentType
             )
             model_response = json.loads(response["body"].read())
-<<<<<<< HEAD
-            print("Bedrock analysis:\n", model_response, flush=True)
-=======
             LOGGER.info(model_response)
->>>>>>> 40850700
             generation = model_response["generation"]
             return generation