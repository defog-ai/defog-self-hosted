--- conflicted
+++ resolved
@@ -50,13 +50,9 @@
 
 export const AnalysisAgent = ({
   analysisId,
-<<<<<<< HEAD
   // allow analysis agent to also take in analysisData
   // this will skip fetching the analysis data from the backend
   _analysisData = null,
-  apiToken,
-=======
->>>>>>> 123537cf
   username,
   updateHook = () => {},
   editor,
@@ -426,18 +422,13 @@
   useEffect(() => {
     async function initialiseAnalysis() {
       try {
-<<<<<<< HEAD
         if (!analysisData) {
           // get report data
           let fetchedAnalysisData = null;
           const res = await getAnalysis(analysisId);
           if (!res.success) {
             // create a new analysis
-            fetchedAnalysisData = await createAnalysis(
-              apiToken,
-              username,
-              analysisId
-            );
+            fetchedAnalysisData = await createAnalysis(username, analysisId);
 
             if (
               !fetchedAnalysisData.success ||
@@ -461,19 +452,6 @@
                 ],
               },
             });
-=======
-        // get report data
-        let analysisData = null;
-        const res = await getAnalysis(analysisId);
-        if (!res.success) {
-          // create a new analysis
-          analysisData = await createAnalysis(username, analysisId);
-
-          if (!analysisData.success || !analysisData.report_data) {
-            // stop loading, and delete this block
-            message.error(analysisData?.error_message);
-            if (editor) editor.removeBlocks([block]);
->>>>>>> 123537cf
           } else {
             fetchedAnalysisData = res.report_data;
           }
